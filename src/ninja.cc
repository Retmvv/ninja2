// Copyright 2011 Google Inc. All Rights Reserved.
//
// Licensed under the Apache License, Version 2.0 (the "License");
// you may not use this file except in compliance with the License.
// You may obtain a copy of the License at
//
//     http://www.apache.org/licenses/LICENSE-2.0
//
// Unless required by applicable law or agreed to in writing, software
// distributed under the License is distributed on an "AS IS" BASIS,
// WITHOUT WARRANTIES OR CONDITIONS OF ANY KIND, either express or implied.
// See the License for the specific language governing permissions and
// limitations under the License.

#include <errno.h>
#include <limits.h>
#include <stdio.h>
#include <stdlib.h>
#include <string.h>

#include <algorithm>
#include <cstdlib>
#include <sys/types.h>
#include <sys/socket.h>
#include <netinet/in.h>
#include <net/if.h>
#include <arpa/inet.h>
#include <ifaddrs.h>
#include <cstdlib>
#include <fstream>


#ifdef _WIN32
#include "getopt.h"
#include <direct.h>
#include <windows.h>
#elif defined(_AIX)
#include "getopt.h"
#include <unistd.h>
#else
#include <getopt.h>
#include <unistd.h>
#endif

#include "browse.h"
#include "build.h"
#include "build_log.h"
#include "deps_log.h"
#include "clean.h"
#include "debug_flags.h"
#include "depfile_parser.h"
#include "disk_interface.h"
#include "graph.h"
#include "graphviz.h"
#include "json.h"
#include "manifest_parser.h"
#include "metrics.h"
#include "missing_deps.h"
#include "state.h"
#include "status.h"
#include "util.h"
#include "version.h"

#ifndef _WIN32
#include "thread_pool.h"
#endif

#include <deque>
#include <unordered_map>
#include <unordered_set>
#include "thread_pool.h"
#include "share_build/ninjaRegisterService.h"
#include "share_build/ninjaUnregisterService.h"
#include "rbe_config.h"

using namespace std;
using ninjaRegister::RegisterRequest;
using ninjaRegister::RegisterResponse;
using ninjaRegister::RegisterService;
using ninjaUnregister::UnregisterRequest;
using ninjaUnregister::UnregisterResponse;
using ninjaUnregister::UnregisterService;

#ifdef _WIN32
// Defined in msvc_helper_main-win32.cc.
int MSVCHelperMain(int argc, char** argv);

// Defined in minidump-win32.cc.
void CreateWin32MiniDump(_EXCEPTION_POINTERS* pep);
#endif

namespace {

struct Tool;

/// Command-line options.
struct Options {
  /// Build file to load.
  const char* input_file;

  /// Directory to change into before running.
  const char* working_dir;

  /// Tool to run rather than building.
  const Tool* tool;

  /// Whether phony cycles should warn or print an error.
  bool phony_cycle_should_err;
};

/// The Ninja main() loads up a series of data structures; various tools need
/// to poke into these, so store them as fields on an object.
struct NinjaMain : public BuildLogUser {
  NinjaMain(const char* ninja_command, const BuildConfig& config) :
      ninja_command_(ninja_command), config_(config),
      start_time_millis_(GetTimeMillis()) {}

  /// Command line used to run Ninja.
  const char* ninja_command_;

  /// Build configuration set from flags (e.g. parallelism).
  const BuildConfig& config_;

  /// Loaded state (rules, nodes).
  State state_;

  /// Functions for accessing the disk.
  RealDiskInterface disk_interface_;

  /// The build directory, used for storing the build log etc.
  string build_dir_;

  BuildLog build_log_;
  DepsLog deps_log_;

  /// The type of functions that are the entry points to tools (subcommands).
  typedef int (NinjaMain::*ToolFunc)(const Options*, int, char**);

  /// Get the Node for a given command-line path, handling features like
  /// spell correction.
  Node* CollectTarget(const char* cpath, string* err);

  /// CollectTarget for all command-line arguments, filling in \a targets.
  bool CollectTargetsFromArgs(int argc, char* argv[],
                              vector<Node*>* targets, string* err);

  // The various subcommands, run via "-t XXX".
  int ToolGraph(const Options* options, int argc, char* argv[]);
  int ToolQuery(const Options* options, int argc, char* argv[]);
  int ToolDeps(const Options* options, int argc, char* argv[]);
  int ToolMissingDeps(const Options* options, int argc, char* argv[]);
  int ToolBrowse(const Options* options, int argc, char* argv[]);
  int ToolMSVC(const Options* options, int argc, char* argv[]);
  int ToolTargets(const Options* options, int argc, char* argv[]);
  int ToolCommands(const Options* options, int argc, char* argv[]);
  int ToolInputs(const Options* options, int argc, char* argv[]);
  int ToolClean(const Options* options, int argc, char* argv[]);
  int ToolCleanDead(const Options* options, int argc, char* argv[]);
  int ToolCompilationDatabase(const Options* options, int argc, char* argv[]);
  int ToolRecompact(const Options* options, int argc, char* argv[]);
  int ToolRestat(const Options* options, int argc, char* argv[]);
  int ToolUrtle(const Options* options, int argc, char** argv);
  int ToolRules(const Options* options, int argc, char* argv[]);
  int ToolWinCodePage(const Options* options, int argc, char* argv[]);

  /// Open the build log.
  /// @return false on error.
  bool OpenBuildLog(bool recompact_only = false);

  /// Open the deps log: load it, then open for writing.
  /// @return false on error.
  bool OpenDepsLog(bool recompact_only = false);

  /// Ensure the build directory exists, creating it if necessary.
  /// @return false on error.
  bool EnsureBuildDirExists();

  /// Rebuild the manifest, if necessary.
  /// Fills in \a err on error.
  /// @return true if the manifest was rebuilt.
  bool RebuildManifest(const char* input_file, string* err, Status* status);

  /// For each edge, lookup in build log how long it took last time,
  /// and record that in the edge itself. It will be used for ETA predicton.
  void ParsePreviousElapsedTimes();

  /// Build the targets listed on the command line.
  /// @return an exit code.
  int RunBuild(int argc, char** argv, Status* status);

  /// Dump the output requested by '-d stats'.
  void DumpMetrics();

  virtual bool IsPathDead(StringPiece s) const {
    Node* n = state_.LookupNode(s);
    if (n && n->in_edge())
      return false;
    // Just checking n isn't enough: If an old output is both in the build log
    // and in the deps log, it will have a Node object in state_.  (It will also
    // have an in edge if one of its inputs is another output that's in the deps
    // log, but having a deps edge product an output that's input to another deps
    // edge is rare, and the first recompaction will delete all old outputs from
    // the deps log, and then a second recompaction will clear the build log,
    // which seems good enough for this corner case.)
    // Do keep entries around for files which still exist on disk, for
    // generators that want to use this information.
    string err;
    TimeStamp mtime = disk_interface_.Stat(s.AsString(), &err);
    if (mtime == -1)
      Error("%s", err.c_str());  // Log and ignore Stat() errors.
    return mtime == 0;
  }

  int64_t start_time_millis_;
};

/// Subtools, accessible via "-t foo".
struct Tool {
  /// Short name of the tool.
  const char* name;

  /// Description (shown in "-t list").
  const char* desc;

  /// When to run the tool.
  enum {
    /// Run after parsing the command-line flags and potentially changing
    /// the current working directory (as early as possible).
    RUN_AFTER_FLAGS,

    /// Run after loading build.ninja.
    RUN_AFTER_LOAD,

    /// Run after loading the build/deps logs.
    RUN_AFTER_LOGS,
  } when;

  /// Implementation of the tool.
  NinjaMain::ToolFunc func;
};

/// Print usage information.
void Usage(const BuildConfig& config) {
  fprintf(stderr,
"usage: ninja [options] [targets...]\n"
"\n"
"if targets are unspecified, builds the 'default' target (see manual).\n"
"\n"
"options:\n"
"  --version      print ninja version (\"%s\")\n"
"  -v, --verbose  show all command lines while building\n"
"  --quiet        don't show progress status, just command output\n"
"\n"
"  remote options: Make sure a remote compilation server is running at the\n"
"                  specified `server_addr` before using these options.\n"
"  -c server_addr        remote cloud build mode (remote execution api)\n"
"  -s server_addr        remote share build mode (p2p)\n"
"  -r project_root_dir   only valid in remote build mode\n"
"\n"
"  -C DIR   change to DIR before doing anything else\n"
"  -f FILE  specify input build file [default=build.ninja]\n"
"\n"
"  -j N     run N jobs in parallel (0 means infinity) [default=%d on this system]\n"
"  -k N     keep going until N jobs fail (0 means infinity) [default=1]\n"
"  -l N     do not start new jobs if the load average is greater than N\n"
"  -n       dry run (don't run commands but act like they succeeded)\n"
"\n"
"  -d MODE  enable debugging (use '-d list' to list modes)\n"
"  -t TOOL  run a subtool (use '-t list' to list subtools)\n"
"    terminates toplevel options; further flags are passed to the tool\n"
"  -w FLAG  adjust warnings (use '-w list' to list warnings)\n",
          kNinjaVersion, config.parallelism);
}

/// Choose a default value for the -j (parallelism) flag.
int GuessParallelism() {
  switch (int processors = GetProcessorCount()) {
  case 0:
  case 1:
    return 2;
  case 2:
    return 3;
  default:
    return processors + 2;
  }
}

/// Rebuild the build manifest, if necessary.
/// Returns true if the manifest was rebuilt.
bool NinjaMain::RebuildManifest(const char* input_file, string* err,
                                Status* status) {
  string path = input_file;
  if (path.empty()) {
    *err = "empty path";
    return false;
  }
  uint64_t slash_bits;  // Unused because this path is only used for lookup.
  CanonicalizePath(&path, &slash_bits);
  Node* node = state_.LookupNode(path);
  if (!node)
    return false;

  Builder builder(&state_, config_, &build_log_, &deps_log_, &disk_interface_,
                  status, start_time_millis_);
  if (!builder.AddTarget(node, err))
    return false;

  if (builder.AlreadyUpToDate())
    return false;  // Not an error, but we didn't rebuild.

  if (!builder.Build(err))
    return false;

  // The manifest was only rebuilt if it is now dirty (it may have been cleaned
  // by a restat).
  if (!node->dirty()) {
    // Reset the state to prevent problems like
    // https://github.com/ninja-build/ninja/issues/874
    state_.Reset();
    return false;
  }

  return true;
}

void NinjaMain::ParsePreviousElapsedTimes() {
  for (Edge* edge : state_.edges_) {
    for (Node* out : edge->outputs_) {
      BuildLog::LogEntry* log_entry = build_log_.LookupByOutput(out->path());
      if (!log_entry)
        continue;  // Maybe we'll have log entry for next output of this edge?
      edge->prev_elapsed_time_millis =
          log_entry->end_time - log_entry->start_time;
      break;  // Onto next edge.
    }
  }
}

Node* NinjaMain::CollectTarget(const char* cpath, string* err) {
  string path = cpath;
  if (path.empty()) {
    *err = "empty path";
    return NULL;
  }
  uint64_t slash_bits;
  CanonicalizePath(&path, &slash_bits);

  // Special syntax: "foo.cc^" means "the first output of foo.cc".
  bool first_dependent = false;
  if (!path.empty() && path[path.size() - 1] == '^') {
    path.resize(path.size() - 1);
    first_dependent = true;
  }

  Node* node = state_.LookupNode(path);
  if (node) {
    if (first_dependent) {
      if (node->out_edges().empty()) {
        Node* rev_deps = deps_log_.GetFirstReverseDepsNode(node);
        if (!rev_deps) {
          *err = "'" + path + "' has no out edge";
          return NULL;
        }
        node = rev_deps;
      } else {
        Edge* edge = node->out_edges()[0];
        if (edge->outputs_.empty()) {
          edge->Dump();
          Fatal("edge has no outputs");
        }
        node = edge->outputs_[0];
      }
    }
    return node;
  } else {
    *err =
        "unknown target '" + Node::PathDecanonicalized(path, slash_bits) + "'";
    if (path == "clean") {
      *err += ", did you mean 'ninja -t clean'?";
    } else if (path == "help") {
      *err += ", did you mean 'ninja -h'?";
    } else {
      Node* suggestion = state_.SpellcheckNode(path);
      if (suggestion) {
        *err += ", did you mean '" + suggestion->path() + "'?";
      }
    }
    return NULL;
  }
}

bool NinjaMain::CollectTargetsFromArgs(int argc, char* argv[],
                                       vector<Node*>* targets, string* err) {
  if (argc == 0) {
    *targets = state_.DefaultNodes(err);
    return err->empty();
  }

  for (int i = 0; i < argc; ++i) {
    Node* node = CollectTarget(argv[i], err);
    if (node == NULL)
      return false;
    targets->push_back(node);
  }
  return true;
}

int NinjaMain::ToolGraph(const Options* options, int argc, char* argv[]) {
  vector<Node*> nodes;
  string err;
  if (!CollectTargetsFromArgs(argc, argv, &nodes, &err)) {
    Error("%s", err.c_str());
    return 1;
  }

  GraphViz graph(&state_, &disk_interface_);
  graph.Start();
  for (vector<Node*>::const_iterator n = nodes.begin(); n != nodes.end(); ++n)
    graph.AddTarget(*n);
  graph.Finish();

  return 0;
}

int NinjaMain::ToolQuery(const Options* options, int argc, char* argv[]) {
  if (argc == 0) {
    Error("expected a target to query");
    return 1;
  }

  DyndepLoader dyndep_loader(&state_, &disk_interface_);

  for (int i = 0; i < argc; ++i) {
    string err;
    Node* node = CollectTarget(argv[i], &err);
    if (!node) {
      Error("%s", err.c_str());
      return 1;
    }

    printf("%s:\n", node->path().c_str());
    if (Edge* edge = node->in_edge()) {
      if (edge->dyndep_ && edge->dyndep_->dyndep_pending()) {
        if (!dyndep_loader.LoadDyndeps(edge->dyndep_, &err)) {
          Warning("%s\n", err.c_str());
        }
      }
      printf("  input: %s\n", edge->rule_->name().c_str());
      for (int in = 0; in < (int)edge->inputs_.size(); in++) {
        const char* label = "";
        if (edge->is_implicit(in))
          label = "| ";
        else if (edge->is_order_only(in))
          label = "|| ";
        printf("    %s%s\n", label, edge->inputs_[in]->path().c_str());
      }
      if (!edge->validations_.empty()) {
        printf("  validations:\n");
        for (std::vector<Node*>::iterator validation = edge->validations_.begin();
             validation != edge->validations_.end(); ++validation) {
          printf("    %s\n", (*validation)->path().c_str());
        }
      }
    }
    printf("  outputs:\n");
    for (vector<Edge*>::const_iterator edge = node->out_edges().begin();
         edge != node->out_edges().end(); ++edge) {
      for (vector<Node*>::iterator out = (*edge)->outputs_.begin();
           out != (*edge)->outputs_.end(); ++out) {
        printf("    %s\n", (*out)->path().c_str());
      }
    }
    const std::vector<Edge*> validation_edges = node->validation_out_edges();
    if (!validation_edges.empty()) {
      printf("  validation for:\n");
      for (std::vector<Edge*>::const_iterator edge = validation_edges.begin();
           edge != validation_edges.end(); ++edge) {
        for (vector<Node*>::iterator out = (*edge)->outputs_.begin();
             out != (*edge)->outputs_.end(); ++out) {
          printf("    %s\n", (*out)->path().c_str());
        }
      }
    }
  }
  return 0;
}

#if defined(NINJA_HAVE_BROWSE)
int NinjaMain::ToolBrowse(const Options* options, int argc, char* argv[]) {
  RunBrowsePython(&state_, ninja_command_, options->input_file, argc, argv);
  // If we get here, the browse failed.
  return 1;
}
#else
int NinjaMain::ToolBrowse(const Options*, int, char**) {
  Fatal("browse tool not supported on this platform");
  return 1;
}
#endif

#if defined(_WIN32)
int NinjaMain::ToolMSVC(const Options* options, int argc, char* argv[]) {
  // Reset getopt: push one argument onto the front of argv, reset optind.
  argc++;
  argv--;
  optind = 0;
  return MSVCHelperMain(argc, argv);
}
#endif

int ToolTargetsList(const vector<Node*>& nodes, int depth, int indent) {
  for (vector<Node*>::const_iterator n = nodes.begin();
       n != nodes.end();
       ++n) {
    for (int i = 0; i < indent; ++i)
      printf("  ");
    const char* target = (*n)->path().c_str();
    if ((*n)->in_edge()) {
      printf("%s: %s\n", target, (*n)->in_edge()->rule_->name().c_str());
      if (depth > 1 || depth <= 0)
        ToolTargetsList((*n)->in_edge()->inputs_, depth - 1, indent + 1);
    } else {
      printf("%s\n", target);
    }
  }
  return 0;
}

int ToolTargetsSourceList(State* state) {
  for (vector<Edge*>::iterator e = state->edges_.begin();
       e != state->edges_.end(); ++e) {
    for (vector<Node*>::iterator inps = (*e)->inputs_.begin();
         inps != (*e)->inputs_.end(); ++inps) {
      if (!(*inps)->in_edge())
        printf("%s\n", (*inps)->path().c_str());
    }
  }
  return 0;
}

int ToolTargetsList(State* state, const string& rule_name) {
  set<string> rules;

  // Gather the outputs.
  for (vector<Edge*>::iterator e = state->edges_.begin();
       e != state->edges_.end(); ++e) {
    if ((*e)->rule_->name() == rule_name) {
      for (vector<Node*>::iterator out_node = (*e)->outputs_.begin();
           out_node != (*e)->outputs_.end(); ++out_node) {
        rules.insert((*out_node)->path());
      }
    }
  }

  // Print them.
  for (set<string>::const_iterator i = rules.begin();
       i != rules.end(); ++i) {
    printf("%s\n", (*i).c_str());
  }

  return 0;
}

int ToolTargetsList(State* state) {
  for (vector<Edge*>::iterator e = state->edges_.begin();
       e != state->edges_.end(); ++e) {
    for (vector<Node*>::iterator out_node = (*e)->outputs_.begin();
         out_node != (*e)->outputs_.end(); ++out_node) {
      printf("%s: %s\n",
             (*out_node)->path().c_str(),
             (*e)->rule_->name().c_str());
    }
  }
  return 0;
}

int NinjaMain::ToolDeps(const Options* options, int argc, char** argv) {
  vector<Node*> nodes;
  if (argc == 0) {
    for (vector<Node*>::const_iterator ni = deps_log_.nodes().begin();
         ni != deps_log_.nodes().end(); ++ni) {
      if (DepsLog::IsDepsEntryLiveFor(*ni))
        nodes.push_back(*ni);
    }
  } else {
    string err;
    if (!CollectTargetsFromArgs(argc, argv, &nodes, &err)) {
      Error("%s", err.c_str());
      return 1;
    }
  }

  RealDiskInterface disk_interface;
  for (vector<Node*>::iterator it = nodes.begin(), end = nodes.end();
       it != end; ++it) {
    DepsLog::Deps* deps = deps_log_.GetDeps(*it);
    if (!deps) {
      printf("%s: deps not found\n", (*it)->path().c_str());
      continue;
    }

    string err;
    TimeStamp mtime = disk_interface.Stat((*it)->path(), &err);
    if (mtime == -1)
      Error("%s", err.c_str());  // Log and ignore Stat() errors;
    printf("%s: #deps %d, deps mtime %" PRId64 " (%s)\n",
           (*it)->path().c_str(), deps->node_count, deps->mtime,
           (!mtime || mtime > deps->mtime ? "STALE":"VALID"));
    for (int i = 0; i < deps->node_count; ++i)
      printf("    %s\n", deps->nodes[i]->path().c_str());
    printf("\n");
  }

  return 0;
}

int NinjaMain::ToolMissingDeps(const Options* options, int argc, char** argv) {
  vector<Node*> nodes;
  string err;
  if (!CollectTargetsFromArgs(argc, argv, &nodes, &err)) {
    Error("%s", err.c_str());
    return 1;
  }
  RealDiskInterface disk_interface;
  MissingDependencyPrinter printer;
  MissingDependencyScanner scanner(&printer, &deps_log_, &state_,
                                   &disk_interface);
  for (vector<Node*>::iterator it = nodes.begin(); it != nodes.end(); ++it) {
    scanner.ProcessNode(*it);
  }
  scanner.PrintStats();
  if (scanner.HadMissingDeps())
    return 3;
  return 0;
}

int NinjaMain::ToolTargets(const Options* options, int argc, char* argv[]) {
  int depth = 1;
  if (argc >= 1) {
    string mode = argv[0];
    if (mode == "rule") {
      string rule;
      if (argc > 1)
        rule = argv[1];
      if (rule.empty())
        return ToolTargetsSourceList(&state_);
      else
        return ToolTargetsList(&state_, rule);
    } else if (mode == "depth") {
      if (argc > 1)
        depth = atoi(argv[1]);
    } else if (mode == "all") {
      return ToolTargetsList(&state_);
    } else {
      const char* suggestion =
          SpellcheckString(mode.c_str(), "rule", "depth", "all", NULL);
      if (suggestion) {
        Error("unknown target tool mode '%s', did you mean '%s'?",
              mode.c_str(), suggestion);
      } else {
        Error("unknown target tool mode '%s'", mode.c_str());
      }
      return 1;
    }
  }

  string err;
  vector<Node*> root_nodes = state_.RootNodes(&err);
  if (err.empty()) {
    return ToolTargetsList(root_nodes, depth, 0);
  } else {
    Error("%s", err.c_str());
    return 1;
  }
}

int NinjaMain::ToolRules(const Options* options, int argc, char* argv[]) {
  // Parse options.

  // The rules tool uses getopt, and expects argv[0] to contain the name of
  // the tool, i.e. "rules".
  argc++;
  argv--;

  bool print_description = false;

  optind = 1;
  int opt;
  while ((opt = getopt(argc, argv, const_cast<char*>("hd"))) != -1) {
    switch (opt) {
    case 'd':
      print_description = true;
      break;
    case 'h':
    default:
      printf("usage: ninja -t rules [options]\n"
             "\n"
             "options:\n"
             "  -d     also print the description of the rule\n"
             "  -h     print this message\n"
             );
    return 1;
    }
  }
  argv += optind;
  argc -= optind;

  // Print rules

  typedef map<string, const Rule*> Rules;
  const Rules& rules = state_.bindings_.GetRules();
  for (Rules::const_iterator i = rules.begin(); i != rules.end(); ++i) {
    printf("%s", i->first.c_str());
    if (print_description) {
      const Rule* rule = i->second;
      const EvalString* description = rule->GetBinding("description");
      if (description != NULL) {
        printf(": %s", description->Unparse().c_str());
      }
    }
    printf("\n");
    fflush(stdout);
  }
  return 0;
}

#ifdef _WIN32
int NinjaMain::ToolWinCodePage(const Options* options, int argc, char* argv[]) {
  if (argc != 0) {
    printf("usage: ninja -t wincodepage\n");
    return 1;
  }
  printf("Build file encoding: %s\n", GetACP() == CP_UTF8? "UTF-8" : "ANSI");
  return 0;
}
#endif

enum PrintCommandMode { PCM_Single, PCM_All };
void PrintCommands(Edge* edge, EdgeSet* seen, PrintCommandMode mode) {
  if (!edge)
    return;
  if (!seen->insert(edge).second)
    return;

  if (mode == PCM_All) {
    for (vector<Node*>::iterator in = edge->inputs_.begin();
         in != edge->inputs_.end(); ++in)
      PrintCommands((*in)->in_edge(), seen, mode);
  }

  if (!edge->is_phony())
    puts(edge->EvaluateCommand().c_str());
}

int NinjaMain::ToolCommands(const Options* options, int argc, char* argv[]) {
  // The commands tool uses getopt, and expects argv[0] to contain the name of
  // the tool, i.e. "commands".
  ++argc;
  --argv;

  PrintCommandMode mode = PCM_All;

  optind = 1;
  int opt;
  while ((opt = getopt(argc, argv, const_cast<char*>("hs"))) != -1) {
    switch (opt) {
    case 's':
      mode = PCM_Single;
      break;
    case 'h':
    default:
      printf("usage: ninja -t commands [options] [targets]\n"
"\n"
"options:\n"
"  -s     only print the final command to build [target], not the whole chain\n"
             );
    return 1;
    }
  }
  argv += optind;
  argc -= optind;

  vector<Node*> nodes;
  string err;
  if (!CollectTargetsFromArgs(argc, argv, &nodes, &err)) {
    Error("%s", err.c_str());
    return 1;
  }

  EdgeSet seen;
  for (vector<Node*>::iterator in = nodes.begin(); in != nodes.end(); ++in)
    PrintCommands((*in)->in_edge(), &seen, mode);

  return 0;
}

void CollectInputs(Edge* edge, std::set<Edge*>* seen,
                   std::vector<std::string>* result) {
  if (!edge)
    return;
  if (!seen->insert(edge).second)
    return;

  for (vector<Node*>::iterator in = edge->inputs_.begin();
       in != edge->inputs_.end(); ++in)
    CollectInputs((*in)->in_edge(), seen, result);

  if (!edge->is_phony()) {
    edge->CollectInputs(true, result);
  }
}

int NinjaMain::ToolInputs(const Options* options, int argc, char* argv[]) {
  // The inputs tool uses getopt, and expects argv[0] to contain the name of
  // the tool, i.e. "inputs".
  argc++;
  argv--;
  optind = 1;
  int opt;
  const option kLongOptions[] = { { "help", no_argument, NULL, 'h' },
                                  { NULL, 0, NULL, 0 } };
  while ((opt = getopt_long(argc, argv, "h", kLongOptions, NULL)) != -1) {
    switch (opt) {
    case 'h':
    default:
      // clang-format off
      printf(
"Usage '-t inputs [options] [targets]\n"
"\n"
"List all inputs used for a set of targets. Note that this includes\n"
"explicit, implicit and order-only inputs, but not validation ones.\n\n"
"Options:\n"
"  -h, --help   Print this message.\n");
      // clang-format on
      return 1;
    }
  }
  argv += optind;
  argc -= optind;

  vector<Node*> nodes;
  string err;
  if (!CollectTargetsFromArgs(argc, argv, &nodes, &err)) {
    Error("%s", err.c_str());
    return 1;
  }

  std::set<Edge*> seen;
  std::vector<std::string> result;
  for (vector<Node*>::iterator in = nodes.begin(); in != nodes.end(); ++in)
    CollectInputs((*in)->in_edge(), &seen, &result);

  // Make output deterministic by sorting then removing duplicates.
  std::sort(result.begin(), result.end());
  result.erase(std::unique(result.begin(), result.end()), result.end());

  for (size_t n = 0; n < result.size(); ++n)
    puts(result[n].c_str());

  return 0;
}

int NinjaMain::ToolClean(const Options* options, int argc, char* argv[]) {
  // The clean tool uses getopt, and expects argv[0] to contain the name of
  // the tool, i.e. "clean".
  argc++;
  argv--;

  bool generator = false;
  bool clean_rules = false;

  optind = 1;
  int opt;
  while ((opt = getopt(argc, argv, const_cast<char*>("hgr"))) != -1) {
    switch (opt) {
    case 'g':
      generator = true;
      break;
    case 'r':
      clean_rules = true;
      break;
    case 'h':
    default:
      printf("usage: ninja -t clean [options] [targets]\n"
"\n"
"options:\n"
"  -g     also clean files marked as ninja generator output\n"
"  -r     interpret targets as a list of rules to clean instead\n"
             );
    return 1;
    }
  }
  argv += optind;
  argc -= optind;

  if (clean_rules && argc == 0) {
    Error("expected a rule to clean");
    return 1;
  }

  Cleaner cleaner(&state_, config_, &disk_interface_);
  if (argc >= 1) {
    if (clean_rules)
      return cleaner.CleanRules(argc, argv);
    else
      return cleaner.CleanTargets(argc, argv);
  } else {
    return cleaner.CleanAll(generator);
  }
}

int NinjaMain::ToolCleanDead(const Options* options, int argc, char* argv[]) {
  Cleaner cleaner(&state_, config_, &disk_interface_);
  return cleaner.CleanDead(build_log_.entries());
}

enum EvaluateCommandMode {
  ECM_NORMAL,
  ECM_EXPAND_RSPFILE
};
std::string EvaluateCommandWithRspfile(const Edge* edge,
                                       const EvaluateCommandMode mode) {
  string command = edge->EvaluateCommand();
  if (mode == ECM_NORMAL)
    return command;

  string rspfile = edge->GetUnescapedRspfile();
  if (rspfile.empty())
    return command;

  size_t index = command.find(rspfile);
  if (index == 0 || index == string::npos ||
      (command[index - 1] != '@' &&
       command.find("--option-file=") != index - 14 &&
       command.find("-f ") != index - 3))
    return command;

  string rspfile_content = edge->GetBinding("rspfile_content");
  size_t newline_index = 0;
  while ((newline_index = rspfile_content.find('\n', newline_index)) !=
         string::npos) {
    rspfile_content.replace(newline_index, 1, 1, ' ');
    ++newline_index;
  }
  if (command[index - 1] == '@') {
    command.replace(index - 1, rspfile.length() + 1, rspfile_content);
  } else if (command.find("-f ") == index - 3) {
    command.replace(index - 3, rspfile.length() + 3, rspfile_content);
  } else {  // --option-file syntax
    command.replace(index - 14, rspfile.length() + 14, rspfile_content);
  }
  return command;
}

void printCompdb(const char* const directory, const Edge* const edge,
                 const EvaluateCommandMode eval_mode) {
  printf("\n  {\n    \"directory\": \"");
  PrintJSONString(directory);
  printf("\",\n    \"command\": \"");
  PrintJSONString(EvaluateCommandWithRspfile(edge, eval_mode));
  printf("\",\n    \"file\": \"");
  PrintJSONString(edge->inputs_[0]->path());
  printf("\",\n    \"output\": \"");
  PrintJSONString(edge->outputs_[0]->path());
  printf("\"\n  }");
}

int NinjaMain::ToolCompilationDatabase(const Options* options, int argc,
                                       char* argv[]) {
  // The compdb tool uses getopt, and expects argv[0] to contain the name of
  // the tool, i.e. "compdb".
  argc++;
  argv--;

  EvaluateCommandMode eval_mode = ECM_NORMAL;

  optind = 1;
  int opt;
  while ((opt = getopt(argc, argv, const_cast<char*>("hx"))) != -1) {
    switch(opt) {
      case 'x':
        eval_mode = ECM_EXPAND_RSPFILE;
        break;

      case 'h':
      default:
        printf(
            "usage: ninja -t compdb [options] [rules]\n"
            "\n"
            "options:\n"
            "  -x     expand @rspfile style response file invocations\n"
            );
        return 1;
    }
  }
  argv += optind;
  argc -= optind;

  bool first = true;
  vector<char> cwd;
  char* success = NULL;

  do {
    cwd.resize(cwd.size() + 1024);
    errno = 0;
    success = getcwd(&cwd[0], cwd.size());
  } while (!success && errno == ERANGE);
  if (!success) {
    Error("cannot determine working directory: %s", strerror(errno));
    return 1;
  }

  putchar('[');
  for (vector<Edge*>::iterator e = state_.edges_.begin();
       e != state_.edges_.end(); ++e) {
    if ((*e)->inputs_.empty())
      continue;
    if (argc == 0) {
      if (!first) {
        putchar(',');
      }
      printCompdb(&cwd[0], *e, eval_mode);
      first = false;
    } else {
      for (int i = 0; i != argc; ++i) {
        if ((*e)->rule_->name() == argv[i]) {
          if (!first) {
            putchar(',');
          }
          printCompdb(&cwd[0], *e, eval_mode);
          first = false;
        }
      }
    }
  }

  puts("\n]");
  return 0;
}

int NinjaMain::ToolRecompact(const Options* options, int argc, char* argv[]) {
  if (!EnsureBuildDirExists())
    return 1;

  if (!OpenBuildLog(/*recompact_only=*/true) ||
      !OpenDepsLog(/*recompact_only=*/true))
    return 1;

  return 0;
}

int NinjaMain::ToolRestat(const Options* options, int argc, char* argv[]) {
  // The restat tool uses getopt, and expects argv[0] to contain the name of the
  // tool, i.e. "restat"
  argc++;
  argv--;

  optind = 1;
  int opt;
  while ((opt = getopt(argc, argv, const_cast<char*>("h"))) != -1) {
    switch (opt) {
    case 'h':
    default:
      printf("usage: ninja -t restat [outputs]\n");
      return 1;
    }
  }
  argv += optind;
  argc -= optind;

  if (!EnsureBuildDirExists())
    return 1;

  string log_path = ".ninja_log";
  if (!build_dir_.empty())
    log_path = build_dir_ + "/" + log_path;

  string err;
  const LoadStatus status = build_log_.Load(log_path, &err);
  if (status == LOAD_ERROR) {
    Error("loading build log %s: %s", log_path.c_str(), err.c_str());
    return EXIT_FAILURE;
  }
  if (status == LOAD_NOT_FOUND) {
    // Nothing to restat, ignore this
    return EXIT_SUCCESS;
  }
  if (!err.empty()) {
    // Hack: Load() can return a warning via err by returning LOAD_SUCCESS.
    Warning("%s", err.c_str());
    err.clear();
  }

  bool success = build_log_.Restat(log_path, disk_interface_, argc, argv, &err);
  if (!success) {
    Error("failed recompaction: %s", err.c_str());
    return EXIT_FAILURE;
  }

  if (!config_.dry_run) {
    if (!build_log_.OpenForWrite(log_path, *this, &err)) {
      Error("opening build log: %s", err.c_str());
      return EXIT_FAILURE;
    }
  }

  return EXIT_SUCCESS;
}

int NinjaMain::ToolUrtle(const Options* options, int argc, char** argv) {
  // RLE encoded.
  const char* urtle =
" 13 ,3;2!2;\n8 ,;<11!;\n5 `'<10!(2`'2!\n11 ,6;, `\\. `\\9 .,c13$ec,.\n6 "
",2;11!>; `. ,;!2> .e8$2\".2 \"?7$e.\n <:<8!'` 2.3,.2` ,3!' ;,(?7\";2!2'<"
"; `?6$PF ,;,\n2 `'4!8;<!3'`2 3! ;,`'2`2'3!;4!`2.`!;2 3,2 .<!2'`).\n5 3`5"
"'2`9 `!2 `4!><3;5! J2$b,`!>;2!:2!`,d?b`!>\n26 `'-;,(<9!> $F3 )3.:!.2 d\""
"2 ) !>\n30 7`2'<3!- \"=-='5 .2 `2-=\",!>\n25 .ze9$er2 .,cd16$bc.'\n22 .e"
"14$,26$.\n21 z45$c .\n20 J50$c\n20 14$P\"`?34$b\n20 14$ dbc `2\"?22$?7$c"
"\n20 ?18$c.6 4\"8?4\" c8$P\n9 .2,.8 \"20$c.3 ._14 J9$\n .2,2c9$bec,.2 `?"
"21$c.3`4%,3%,3 c8$P\"\n22$c2 2\"?21$bc2,.2` .2,c7$P2\",cb\n23$b bc,.2\"2"
"?14$2F2\"5?2\",J5$P\" ,zd3$\n24$ ?$3?%3 `2\"2?12$bcucd3$P3\"2 2=7$\n23$P"
"\" ,3;<5!>2;,. `4\"6?2\"2 ,9;, `\"?2$\n";
  int count = 0;
  for (const char* p = urtle; *p; p++) {
    if ('0' <= *p && *p <= '9') {
      count = count*10 + *p - '0';
    } else {
      for (int i = 0; i < max(count, 1); ++i)
        printf("%c", *p);
      count = 0;
    }
  }
  return 0;
}

/// Find the function to execute for \a tool_name and return it via \a func.
/// Returns a Tool, or NULL if Ninja should exit.
const Tool* ChooseTool(const string& tool_name) {
  static const Tool kTools[] = {
    { "browse", "browse dependency graph in a web browser",
      Tool::RUN_AFTER_LOAD, &NinjaMain::ToolBrowse },
#ifdef _WIN32
    { "msvc", "build helper for MSVC cl.exe (DEPRECATED)",
      Tool::RUN_AFTER_FLAGS, &NinjaMain::ToolMSVC },
#endif
    { "clean", "clean built files",
      Tool::RUN_AFTER_LOAD, &NinjaMain::ToolClean },
    { "commands", "list all commands required to rebuild given targets",
      Tool::RUN_AFTER_LOAD, &NinjaMain::ToolCommands },
    { "inputs", "list all inputs required to rebuild given targets",
      Tool::RUN_AFTER_LOAD, &NinjaMain::ToolInputs},
    { "deps", "show dependencies stored in the deps log",
      Tool::RUN_AFTER_LOGS, &NinjaMain::ToolDeps },
    { "missingdeps", "check deps log dependencies on generated files",
      Tool::RUN_AFTER_LOGS, &NinjaMain::ToolMissingDeps },
    { "graph", "output graphviz dot file for targets",
      Tool::RUN_AFTER_LOAD, &NinjaMain::ToolGraph },
    { "query", "show inputs/outputs for a path",
      Tool::RUN_AFTER_LOGS, &NinjaMain::ToolQuery },
    { "targets",  "list targets by their rule or depth in the DAG",
      Tool::RUN_AFTER_LOAD, &NinjaMain::ToolTargets },
    { "compdb",  "dump JSON compilation database to stdout",
      Tool::RUN_AFTER_LOAD, &NinjaMain::ToolCompilationDatabase },
    { "recompact",  "recompacts ninja-internal data structures",
      Tool::RUN_AFTER_LOAD, &NinjaMain::ToolRecompact },
    { "restat",  "restats all outputs in the build log",
      Tool::RUN_AFTER_FLAGS, &NinjaMain::ToolRestat },
    { "rules",  "list all rules",
      Tool::RUN_AFTER_LOAD, &NinjaMain::ToolRules },
    { "cleandead",  "clean built files that are no longer produced by the manifest",
      Tool::RUN_AFTER_LOGS, &NinjaMain::ToolCleanDead },
    { "urtle", NULL,
      Tool::RUN_AFTER_FLAGS, &NinjaMain::ToolUrtle },
#ifdef _WIN32
    { "wincodepage", "print the Windows code page used by ninja",
      Tool::RUN_AFTER_FLAGS, &NinjaMain::ToolWinCodePage },
#endif
    { NULL, NULL, Tool::RUN_AFTER_FLAGS, NULL }
  };

  if (tool_name == "list") {
    printf("ninja subtools:\n");
    for (const Tool* tool = &kTools[0]; tool->name; ++tool) {
      if (tool->desc)
        printf("%11s  %s\n", tool->name, tool->desc);
    }
    return NULL;
  }

  for (const Tool* tool = &kTools[0]; tool->name; ++tool) {
    if (tool->name == tool_name)
      return tool;
  }

  vector<const char*> words;
  for (const Tool* tool = &kTools[0]; tool->name; ++tool)
    words.push_back(tool->name);
  const char* suggestion = SpellcheckStringV(tool_name, words);
  if (suggestion) {
    Fatal("unknown tool '%s', did you mean '%s'?",
          tool_name.c_str(), suggestion);
  } else {
    Fatal("unknown tool '%s'", tool_name.c_str());
  }
  return NULL;  // Not reached.
}

/// Enable a debugging mode.  Returns false if Ninja should exit instead
/// of continuing.
bool DebugEnable(const string& name) {
  if (name == "list") {
    printf("debugging modes:\n"
"  stats        print operation counts/timing info\n"
"  explain      explain what caused a command to execute\n"
"  keepdepfile  don't delete depfiles after they're read by ninja\n"
"  keeprsp      don't delete @response files on success\n"
#ifdef _WIN32
"  nostatcache  don't batch stat() calls per directory and cache them\n"
#endif
"multiple modes can be enabled via -d FOO -d BAR\n");
    return false;
  } else if (name == "stats") {
    g_metrics = new Metrics;
    return true;
  } else if (name == "explain") {
    g_explaining = true;
    return true;
  } else if (name == "keepdepfile") {
    g_keep_depfile = true;
    return true;
  } else if (name == "keeprsp") {
    g_keep_rsp = true;
    return true;
  } else if (name == "nostatcache") {
    g_experimental_statcache = false;
    return true;
  } else {
    const char* suggestion =
        SpellcheckString(name.c_str(),
                         "stats", "explain", "keepdepfile", "keeprsp",
                         "nostatcache", NULL);
    if (suggestion) {
      Error("unknown debug setting '%s', did you mean '%s'?",
            name.c_str(), suggestion);
    } else {
      Error("unknown debug setting '%s'", name.c_str());
    }
    return false;
  }
}

/// Set a warning flag.  Returns false if Ninja should exit instead of
/// continuing.
bool WarningEnable(const string& name, Options* options) {
  if (name == "list") {
    printf("warning flags:\n"
"  phonycycle={err,warn}  phony build statement references itself\n"
    );
    return false;
  } else if (name == "phonycycle=err") {
    options->phony_cycle_should_err = true;
    return true;
  } else if (name == "phonycycle=warn") {
    options->phony_cycle_should_err = false;
    return true;
  } else if (name == "depfilemulti=err" ||
             name == "depfilemulti=warn") {
    Warning("deprecated warning 'depfilemulti'");
    return true;
  } else {
    const char* suggestion = SpellcheckString(name.c_str(), "phonycycle=err",
                                              "phonycycle=warn", nullptr);
    if (suggestion) {
      Error("unknown warning flag '%s', did you mean '%s'?",
            name.c_str(), suggestion);
    } else {
      Error("unknown warning flag '%s'", name.c_str());
    }
    return false;
  }
}

bool NinjaMain::OpenBuildLog(bool recompact_only) {
  string log_path = ".ninja_log";
  if (!build_dir_.empty())
    log_path = build_dir_ + "/" + log_path;

  string err;
  const LoadStatus status = build_log_.Load(log_path, &err);
  if (status == LOAD_ERROR) {
    Error("loading build log %s: %s", log_path.c_str(), err.c_str());
    return false;
  }
  if (!err.empty()) {
    // Hack: Load() can return a warning via err by returning LOAD_SUCCESS.
    Warning("%s", err.c_str());
    err.clear();
  }

  if (recompact_only) {
    if (status == LOAD_NOT_FOUND) {
      return true;
    }
    bool success = build_log_.Recompact(log_path, *this, &err);
    if (!success)
      Error("failed recompaction: %s", err.c_str());
    return success;
  }

  if (!config_.dry_run) {
    if (!build_log_.OpenForWrite(log_path, *this, &err)) {
      Error("opening build log: %s", err.c_str());
      return false;
    }
  }

  return true;
}

/// Open the deps log: load it, then open for writing.
/// @return false on error.
bool NinjaMain::OpenDepsLog(bool recompact_only) {
  string path = ".ninja_deps";
  if (!build_dir_.empty())
    path = build_dir_ + "/" + path;

  string err;
  const LoadStatus status = deps_log_.Load(path, &state_, &err);
  if (status == LOAD_ERROR) {
    Error("loading deps log %s: %s", path.c_str(), err.c_str());
    return false;
  }
  if (!err.empty()) {
    // Hack: Load() can return a warning via err by returning LOAD_SUCCESS.
    Warning("%s", err.c_str());
    err.clear();
  }

  if (recompact_only) {
    if (status == LOAD_NOT_FOUND) {
      return true;
    }
    bool success = deps_log_.Recompact(path, &err);
    if (!success)
      Error("failed recompaction: %s", err.c_str());
    return success;
  }

  if (!config_.dry_run) {
    if (!deps_log_.OpenForWrite(path, &err)) {
      Error("opening deps log: %s", err.c_str());
      return false;
    }
  }

  return true;
}

void NinjaMain::DumpMetrics() {
  g_metrics->Report();

  printf("\n");
  int count = (int)state_.paths_.size();
  int buckets = (int)state_.paths_.bucket_count();
  printf("path->node hash load %.2f (%d entries / %d buckets)\n",
         count / (double) buckets, count, buckets);
}

bool NinjaMain::EnsureBuildDirExists() {
  build_dir_ = state_.bindings_.LookupVariable("builddir");
  if (!build_dir_.empty() && !config_.dry_run) {
    if (!disk_interface_.MakeDirs(build_dir_ + "/.") && errno != EEXIST) {
      Error("creating build directory %s: %s",
            build_dir_.c_str(), strerror(errno));
      return false;
    }
  }
  return true;
}

int NinjaMain::RunBuild(int argc, char** argv, Status* status) {
  string err;
  vector<Node*> targets;
  if (!CollectTargetsFromArgs(argc, argv, &targets, &err)) {
    status->Error("%s", err.c_str());
    return 1;
  }

  disk_interface_.AllowStatCache(g_experimental_statcache);

  Builder builder(&state_, config_, &build_log_, &deps_log_, &disk_interface_,
                  status, start_time_millis_);
  for (size_t i = 0; i < targets.size(); ++i) {
    if (!builder.AddTarget(targets[i], &err)) {
      if (!err.empty()) {
        status->Error("%s", err.c_str());
        return 1;
      } else {
        // Added a target that is already up-to-date; not really
        // an error.
      }
    }
  }

  // Make sure restat rules do not see stale timestamps.
  disk_interface_.AllowStatCache(false);

  if (builder.AlreadyUpToDate()) {
    if (config_.verbosity != BuildConfig::NO_STATUS_UPDATE) {
      status->Info("no work to do.");
    }
    return 0;
  }

  if (!builder.Build(&err)) {
    status->Info("build stopped: %s.", err.c_str());
    if (err.find("interrupted by user") != string::npos) {
      return 2;
    }
    return 1;
  }

  return 0;
}

#ifdef _MSC_VER

/// This handler processes fatal crashes that you can't catch
/// Test example: C++ exception in a stack-unwind-block
/// Real-world example: ninja launched a compiler to process a tricky
/// C++ input file. The compiler got itself into a state where it
/// generated 3 GB of output and caused ninja to crash.
void TerminateHandler() {
  CreateWin32MiniDump(NULL);
  Fatal("terminate handler called");
}

/// On Windows, we want to prevent error dialogs in case of exceptions.
/// This function handles the exception, and writes a minidump.
int ExceptionFilter(unsigned int code, struct _EXCEPTION_POINTERS *ep) {
  Error("exception: 0x%X", code);  // e.g. EXCEPTION_ACCESS_VIOLATION
  fflush(stderr);
  CreateWin32MiniDump(ep);
  return EXCEPTION_EXECUTE_HANDLER;
}

#endif  // _MSC_VER

class DeferGuessParallelism {
 public:
  bool needGuess;
  BuildConfig* config;

  DeferGuessParallelism(BuildConfig* config)
      : needGuess(true), config(config) {}

  void Refresh() {
    if (needGuess) {
      needGuess = false;
      config->parallelism = GuessParallelism();
    }
  }
  ~DeferGuessParallelism() { Refresh(); }
};

/// Parse argv for command-line options.
/// Returns an exit code, or -1 if Ninja should continue.
int ReadFlags(int* argc, char*** argv,
              Options* options, BuildConfig* config) {
  DeferGuessParallelism deferGuessParallelism(config);

  enum { OPT_VERSION = 1, OPT_QUIET = 2 };
  const option kLongOptions[] = {
    { "help", no_argument, NULL, 'h' },
    { "version", no_argument, NULL, OPT_VERSION },
    { "verbose", no_argument, NULL, 'v' },
    { "quiet", no_argument, NULL, OPT_QUIET },
    { NULL, 0, NULL, 0 }
  };

  int opt;
  while (!options->tool &&
         (opt = getopt_long(*argc, *argv, "s:c:r:d:f:j:k:l:nt:vw:C:h",
                            kLongOptions, NULL)) != -1) {
    switch (opt) {
<<<<<<< HEAD
      case 's':
        config->share_build = true;
        config->master_addr = optarg;
        sharebuild_config.masterAddr = optarg;
=======
      case 'p':
        config->rbe_config_ptr->share_build = true;
        config->rbe_config_ptr->master_addr = optarg;
>>>>>>> eb734c73
        break;
      case 'c':
        config->rbe_config_ptr->cloud_build = true;
        config->rbe_config_ptr->grpc_url = optarg;
        if (config->rbe_config_ptr->grpc_url.compare(0, 7, "grpc://") != 0)
          Fatal("invalid grpc url");
        break;
      case 'r':
        config->rbe_config_ptr->project_root = optarg;
        break;
      case 'd':
        if (!DebugEnable(optarg))
          return 1;
        break;
      case 'f':
        options->input_file = optarg;
        break;
      case 'j': {
        char* end;
        int value = strtol(optarg, &end, 10);
        if (*end != 0 || value < 0)
          Fatal("invalid -j parameter");

        // We want to run N jobs in parallel. For N = 0, INT_MAX
        // is close enough to infinite for most sane builds.
        config->parallelism = value > 0 ? value : INT_MAX;
        deferGuessParallelism.needGuess = false;
        break;
      }
      case 'k': {
        char* end;
        int value = strtol(optarg, &end, 10);
        if (*end != 0)
          Fatal("-k parameter not numeric; did you mean -k 0?");

        // We want to go until N jobs fail, which means we should allow
        // N failures and then stop.  For N <= 0, INT_MAX is close enough
        // to infinite for most sane builds.
        config->failures_allowed = value > 0 ? value : INT_MAX;
        break;
      }
      case 'l': {
        char* end;
        double value = strtod(optarg, &end);
        if (end == optarg)
          Fatal("-l parameter not numeric: did you mean -l 0.0?");
        config->max_load_average = value;
        break;
      }
      case 'n':
        config->dry_run = true;
        break;
      case 't':
        options->tool = ChooseTool(optarg);
        if (!options->tool)
          return 0;
        break;
      case 'v':
        config->verbosity = BuildConfig::VERBOSE;
        break;
      case OPT_QUIET:
        config->verbosity = BuildConfig::NO_STATUS_UPDATE;
        break;
      case 'w':
        if (!WarningEnable(optarg, options))
          return 1;
        break;
      case 'C':
        options->working_dir = optarg;
        break;
      case OPT_VERSION:
        printf("%s\n", kNinjaVersion);
        return 0;
      case 'h':
      default:
        deferGuessParallelism.Refresh();
        Usage(*config);
        return 1;
    }
  }
  *argv += optind;
  *argc -= optind;

  return -1;
}

bool reg(const std::string& ninja_host, const std::string& ninja_dir, const std::string& scheduler_addr, const std::string& root_dir) {
    RegisterClient registerClient(grpc::CreateChannel(scheduler_addr, grpc::InsecureChannelCredentials()));
    bool registerSuccess = registerClient.Register(ninja_host, ninja_dir, root_dir);
    cout << "注册结果 registerSuccess is " << registerSuccess  << endl;
    return registerSuccess;
}

bool unReg(const std::string& ninja_host, const std::string& ninja_dir, const std::string& scheduler_addr, const std::string& root_dir) {
  UnregisterClient unregisterClient(grpc::CreateChannel(scheduler_addr, grpc::InsecureChannelCredentials()));
  bool unregisterSuccess = unregisterClient.Unregister(ninja_host, ninja_dir, root_dir);
  cout << "注册结果 unregisterSuccess is " << unregisterSuccess  << endl;
  return unregisterSuccess;
}

NORETURN void real_main(int argc, char** argv) {
  // Use exit() instead of return in this function to avoid potentially
  // expensive cleanup when destructing NinjaMain.
  BuildConfig config;
  config.rbe_config_ptr = &g_rbe_config; 
  Options options = {};
  options.input_file = "build.ninja";

  setvbuf(stdout, NULL, _IOLBF, BUFSIZ);
  const char* ninja_command = argv[0];

  int exit_code = ReadFlags(&argc, &argv, &options, &config);
  if (exit_code >= 0)
    exit(exit_code);

  Status* status = new StatusPrinter(config);

  if (options.working_dir) {
    // The formatting of this string, complete with funny quotes, is
    // so Emacs can properly identify that the cwd has changed for
    // subsequent commands.
    // Don't print this if a tool is being used, so that tool output
    // can be piped into a file without this string showing up.
    if (!options.tool && config.verbosity != BuildConfig::NO_STATUS_UPDATE)
      status->Info("Entering directory `%s'", options.working_dir);
    if (chdir(options.working_dir) < 0) {
      Fatal("chdir to '%s' - %s", options.working_dir, strerror(errno));
    }
    config.rbe_config_ptr->cwd = options.working_dir;
  } else if (config.rbe_config_ptr->cloud_build || config.rbe_config_ptr->share_build) { // TODO: 这里的 else if 其实可以删除
    string err;
    if (!GetCurrentDirectory(&(config.rbe_config_ptr->cwd), &err)) {
      Error(err.c_str());
      exit(1);
    }
    if (config.rbe_config_ptr->project_root.empty())
      config.rbe_config_ptr->project_root = config.rbe_config_ptr->cwd;
  }

  if (g_rbe_config.share_build) {
    cout << "启动 p2p share 分布式编译模式" << endl;
    // 注册ninja
    bool registerSuccess = reg(g_rbe_config.self_ipv4_address, g_rbe_config.cwd, g_rbe_config.master_addr, g_rbe_config.project_root);
    if(!registerSuccess) {
      //注册失败
      cout << "注册失败" << endl;
      config.rbe_config_ptr->share_build = false; //shut down share build
    }
    cout << "sleep(3)" << endl;
    sleep(3);
  } else if (g_rbe_config.cloud_build) {
    cout << "启动 remote api 分布式编译模式" << endl;
  } else {
    cout << "启动本地编译模式" << endl;
  }
 


  #ifndef _WIN32
  SetThreadPoolThreadCount(GetProcessorCount());
  #endif

  if (options.tool && options.tool->when == Tool::RUN_AFTER_FLAGS) {
    // None of the RUN_AFTER_FLAGS actually use a NinjaMain, but it's needed
    // by other tools.
    NinjaMain ninja(ninja_command, config);
    exit((ninja.*options.tool->func)(&options, argc, argv));
  }

  // Limit number of rebuilds, to prevent infinite loops.
  const int kCycleLimit = 100;
  for (int cycle = 1; cycle <= kCycleLimit; ++cycle) {
    NinjaMain ninja(ninja_command, config);

    ManifestParserOptions parser_opts;
    if (options.phony_cycle_should_err) {
      parser_opts.phony_cycle_action_ = kPhonyCycleActionError;
    }
    ManifestParser parser(&ninja.state_, &ninja.disk_interface_, parser_opts);
    string err;
    if (!parser.Load(options.input_file, &err)) {
      status->Error("%s", err.c_str());
      exit(1);
    }

    if (options.tool && options.tool->when == Tool::RUN_AFTER_LOAD)
      exit((ninja.*options.tool->func)(&options, argc, argv));

    if (!ninja.EnsureBuildDirExists())
      exit(1);

    if (!ninja.OpenBuildLog() || !ninja.OpenDepsLog())
      exit(1);

    if (options.tool && options.tool->when == Tool::RUN_AFTER_LOGS)
      exit((ninja.*options.tool->func)(&options, argc, argv));

    // Attempt to rebuild the manifest before building anything else
    if (ninja.RebuildManifest(options.input_file, &err, status)) {
      // In dry_run mode the regeneration will succeed without changing the
      // manifest forever. Better to return immediately.
      if (config.dry_run)
        exit(0);
      // Start the build over with the new manifest.
      continue;
    } else if (!err.empty()) {
      status->Error("rebuilding '%s': %s", options.input_file, err.c_str());
      exit(1);
    }

    ninja.ParsePreviousElapsedTimes();

    int result = ninja.RunBuild(argc, argv, status);
    if (g_metrics)
      ninja.DumpMetrics();

    if (g_rbe_config.share_build) {
			std::cout << "注销" << std::endl;
			// 注销ninja
			bool unregisterSuccess = unReg(g_rbe_config.self_ipv4_address, g_rbe_config.cwd, g_rbe_config.master_addr, g_rbe_config.project_root);

			if (!unregisterSuccess) {
				//注销失败
				cout << "注销失败" << endl;
				exit(-1);
			}
    }
    exit(result);
  }

  status->Error("manifest '%s' still dirty after %d tries, perhaps system time is not set",
      options.input_file, kCycleLimit);
  exit(1);
}

}  // anonymous namespace

int main(int argc, char** argv) {
#if defined(_MSC_VER)
  // Set a handler to catch crashes not caught by the __try..__except
  // block (e.g. an exception in a stack-unwind-block).
  std::set_terminate(TerminateHandler);
  __try {
    // Running inside __try ... __except suppresses any Windows error
    // dialogs for errors such as bad_alloc.
    real_main(argc, argv);
  }
  __except(ExceptionFilter(GetExceptionCode(), GetExceptionInformation())) {
    // Common error situations return exitCode=1. 2 was chosen to
    // indicate a more serious problem.
    return 2;
  }
#else
  real_main(argc, argv);
#endif
}<|MERGE_RESOLUTION|>--- conflicted
+++ resolved
@@ -1483,16 +1483,9 @@
          (opt = getopt_long(*argc, *argv, "s:c:r:d:f:j:k:l:nt:vw:C:h",
                             kLongOptions, NULL)) != -1) {
     switch (opt) {
-<<<<<<< HEAD
-      case 's':
-        config->share_build = true;
-        config->master_addr = optarg;
-        sharebuild_config.masterAddr = optarg;
-=======
       case 'p':
         config->rbe_config_ptr->share_build = true;
         config->rbe_config_ptr->master_addr = optarg;
->>>>>>> eb734c73
         break;
       case 'c':
         config->rbe_config_ptr->cloud_build = true;
